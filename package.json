{
  "name": "code-oss-dev",
  "version": "1.37.0",
<<<<<<< HEAD
  "distro": "3c319811459f451676c3ccb148f96c49d342dbdc",
=======
  "distro": "40f61fd7e131c62473197b6505a3168a6bce1bc6",
>>>>>>> 9f70a169
  "author": {
    "name": "Microsoft Corporation"
  },
  "license": "MIT",
  "main": "./out/main",
  "private": true,
  "scripts": {
    "test": "mocha",
    "preinstall": "node build/npm/preinstall.js",
    "postinstall": "node build/npm/postinstall.js",
    "compile": "gulp compile --max_old_space_size=4095",
    "watch": "gulp watch --max_old_space_size=4095",
    "watch-client": "gulp watch-client --max_old_space_size=4095",
    "monaco-editor-test": "mocha --only-monaco-editor",
    "precommit": "node build/gulpfile.hygiene.js",
    "gulp": "gulp --max_old_space_size=8192",
    "7z": "7z",
    "update-grammars": "node build/npm/update-all-grammars.js",
    "update-localization-extension": "node build/npm/update-localization-extension.js",
    "smoketest": "cd test/smoke && node test/index.js",
    "download-builtin-extensions": "node build/lib/builtInExtensions.js",
    "monaco-compile-check": "tsc -p src/tsconfig.monaco.json --noEmit",
    "strict-initialization-watch": "tsc --watch -p src/tsconfig.json --noEmit --strictPropertyInitialization",
    "update-distro": "node build/npm/update-distro.js"
  },
  "dependencies": {
    "applicationinsights": "1.0.8",
    "getmac": "1.4.1",
    "graceful-fs": "4.1.11",
    "http-proxy-agent": "^2.1.0",
    "https-proxy-agent": "^2.2.1",
    "iconv-lite": "0.5.0",
    "jschardet": "1.6.0",
    "keytar": "4.2.1",
    "minimist": "1.2.0",
    "native-is-elevated": "^0.2.1",
    "native-keymap": "2.0.0",
    "native-watchdog": "1.0.0",
    "node-pty": "0.9.0-beta17",
    "nsfw": "1.2.5",
    "onigasm-umd": "^2.2.2",
    "semver": "^5.5.0",
    "spdlog": "^0.9.0",
    "sudo-prompt": "9.0.0",
    "v8-inspect-profiler": "^0.0.20",
    "vscode-chokidar": "2.1.7",
    "vscode-proxy-agent": "0.4.0",
    "vscode-ripgrep": "^1.3.1",
    "vscode-sqlite3": "4.0.8",
    "vscode-textmate": "^4.1.1",
    "xterm": "3.15.0-beta70",
    "xterm-addon-search": "0.2.0-beta2",
    "xterm-addon-web-links": "0.1.0-beta10",
    "yauzl": "^2.9.2",
    "yazl": "^2.4.3"
  },
  "devDependencies": {
    "7zip": "0.0.6",
    "@types/keytar": "^4.0.1",
    "@types/minimist": "^1.2.0",
    "@types/mocha": "2.2.39",
    "@types/node": "^10.12.12",
    "@types/semver": "^5.5.0",
    "@types/sinon": "^1.16.36",
    "@types/webpack": "^4.4.10",
    "@types/winreg": "^1.2.30",
    "ansi-colors": "^3.2.3",
    "asar": "^0.14.0",
    "chromium-pickle-js": "^0.2.0",
    "copy-webpack-plugin": "^4.5.2",
    "coveralls": "^2.11.11",
    "cson-parser": "^1.3.3",
    "debounce": "^1.0.0",
    "documentdb": "^1.5.1",
    "electron-mksnapshot": "~2.0.0",
    "eslint": "^4.18.2",
    "event-stream": "3.3.4",
    "express": "^4.13.1",
    "fancy-log": "^1.3.3",
    "fast-plist": "0.1.2",
    "glob": "^5.0.13",
    "gulp": "^4.0.0",
    "gulp-atom-electron": "^1.20.0",
    "gulp-azure-storage": "^0.10.0",
    "gulp-buffer": "0.0.2",
    "gulp-concat": "^2.6.1",
    "gulp-cssnano": "^2.1.3",
    "gulp-eslint": "^5.0.0",
    "gulp-filter": "^5.1.0",
    "gulp-flatmap": "^1.0.2",
    "gulp-gunzip": "^1.0.0",
    "gulp-json-editor": "^2.5.0",
    "gulp-plumber": "^1.2.0",
    "gulp-remote-src": "^0.4.4",
    "gulp-rename": "^1.2.0",
    "gulp-replace": "^0.5.4",
    "gulp-shell": "^0.6.5",
    "gulp-tsb": "2.0.7",
    "gulp-tslint": "^8.1.3",
    "gulp-uglify": "^3.0.0",
    "gulp-untar": "^0.0.7",
    "gulp-vinyl-zip": "^2.1.2",
    "http-server": "^0.11.1",
    "husky": "^0.13.1",
    "innosetup": "5.6.1",
    "is": "^3.1.0",
    "istanbul": "^0.3.17",
    "jsdom-no-contextify": "^3.1.0",
    "lazy.js": "^0.4.2",
    "merge-options": "^1.0.1",
    "mime": "^1.4.1",
    "minimatch": "^3.0.4",
    "mkdirp": "^0.5.0",
    "mocha": "^2.2.5",
    "mocha-junit-reporter": "^1.17.0",
    "opn": "^5.4.0",
    "optimist": "0.3.5",
    "p-all": "^1.0.0",
    "pump": "^1.0.1",
    "queue": "3.0.6",
    "rcedit": "^1.1.0",
    "remap-istanbul": "^0.13.0",
    "rimraf": "^2.2.8",
    "sinon": "^1.17.2",
    "source-map": "^0.4.4",
    "ts-loader": "^4.4.2",
    "tslint": "^5.16.0",
    "typescript": "3.5.2",
    "typescript-formatter": "7.1.0",
    "uglify-es": "^3.0.18",
    "underscore": "^1.8.2",
    "vinyl": "^2.0.0",
    "vinyl-fs": "^3.0.0",
    "vsce": "1.48.0",
    "vscode-debugprotocol": "1.35.0",
    "vscode-nls-dev": "^3.3.1",
    "webpack": "^4.16.5",
    "webpack-cli": "^3.1.0",
    "webpack-stream": "^5.1.1"
  },
  "repository": {
    "type": "git",
    "url": "https://github.com/Microsoft/vscode.git"
  },
  "bugs": {
    "url": "https://github.com/Microsoft/vscode/issues"
  },
  "optionalDependencies": {
    "vscode-windows-ca-certs": "0.1.0",
    "vscode-windows-registry": "1.0.1",
    "windows-foreground-love": "0.1.0",
    "windows-mutex": "0.2.1",
    "windows-process-tree": "0.2.3"
  }
}<|MERGE_RESOLUTION|>--- conflicted
+++ resolved
@@ -1,11 +1,7 @@
 {
   "name": "code-oss-dev",
   "version": "1.37.0",
-<<<<<<< HEAD
-  "distro": "3c319811459f451676c3ccb148f96c49d342dbdc",
-=======
   "distro": "40f61fd7e131c62473197b6505a3168a6bce1bc6",
->>>>>>> 9f70a169
   "author": {
     "name": "Microsoft Corporation"
   },
