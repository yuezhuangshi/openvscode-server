/*---------------------------------------------------------------------------------------------
 *  Copyright (c) Microsoft Corporation. All rights reserved.
 *  Licensed under the MIT License. See License.txt in the project root for license information.
 *--------------------------------------------------------------------------------------------*/

import {
	compareFileNames,
	compareFileExtensions,
	compareFileNamesDefault,
	compareFileExtensionsDefault,
	compareFileNamesUpper,
	compareFileExtensionsUpper,
	compareFileNamesLower,
	compareFileExtensionsLower,
	compareFileNamesUnicode,
	compareFileExtensionsUnicode,
} from 'vs/base/common/comparers';
import * as assert from 'assert';

const compareLocale = (a: string, b: string) => a.localeCompare(b);
const compareLocaleNumeric = (a: string, b: string) => a.localeCompare(b, undefined, { numeric: true });

suite('Comparers', () => {

	test('compareFileNames', () => {

		//
		// Comparisons with the same results as compareFileNamesDefault
		//

		// name-only comparisons
		assert(compareFileNames(null, null) === 0, 'null should be equal');
		assert(compareFileNames(null, 'abc') < 0, 'null should be come before real values');
		assert(compareFileNames('', '') === 0, 'empty should be equal');
		assert(compareFileNames('abc', 'abc') === 0, 'equal names should be equal');
		assert(compareFileNames('z', 'A') > 0, 'z comes after A');
		assert(compareFileNames('Z', 'a') > 0, 'Z comes after a');

		// name plus extension comparisons
		assert(compareFileNames('bbb.aaa', 'aaa.bbb') > 0, 'compares the whole name all at once by locale');
		assert(compareFileNames('aggregate.go', 'aggregate_repo.go') > 0, 'compares the whole name all at once by locale');

		// dotfile comparisons
		assert(compareFileNames('.abc', '.abc') === 0, 'equal dotfile names should be equal');
		assert(compareFileNames('.env.', '.gitattributes') < 0, 'filenames starting with dots and with extensions should still sort properly');
		assert(compareFileNames('.env', '.aaa.env') > 0, 'dotfiles sort alphabetically when they contain multiple dots');
		assert(compareFileNames('.env', '.env.aaa') < 0, 'dotfiles with the same root sort shortest first');
		assert(compareFileNames('.aaa_env', '.aaa.env') < 0, 'an underscore in a dotfile name will sort before a dot');

		// dotfile vs non-dotfile comparisons
		assert(compareFileNames(null, '.abc') < 0, 'null should come before dotfiles');
		assert(compareFileNames('.env', 'aaa') < 0, 'dotfiles come before filenames without extensions');
		assert(compareFileNames('.env', 'aaa.env') < 0, 'dotfiles come before filenames with extensions');
		assert(compareFileNames('.md', 'A.MD') < 0, 'dotfiles sort before uppercase files');
		assert(compareFileNames('.MD', 'a.md') < 0, 'dotfiles sort before lowercase files');

		// numeric comparisons
		assert(compareFileNames('1', '1') === 0, 'numerically equal full names should be equal');
		assert(compareFileNames('abc1.txt', 'abc1.txt') === 0, 'equal filenames with numbers should be equal');
		assert(compareFileNames('abc1.txt', 'abc2.txt') < 0, 'filenames with numbers should be in numerical order, not alphabetical order');
		assert(compareFileNames('abc2.txt', 'abc10.txt') < 0, 'filenames with numbers should be in numerical order even when they are multiple digits long');
		assert(compareFileNames('abc02.txt', 'abc010.txt') < 0, 'filenames with numbers that have leading zeros sort numerically');
		assert(compareFileNames('abc1.10.txt', 'abc1.2.txt') > 0, 'numbers with dots between them are treated as two separate numbers, not one decimal number');
		assert(compareFileNames('a.ext1', 'b.Ext1') < 0, 'if names are different and extensions with numbers are equal except for case, filenames are sorted in name order');
		assert.deepEqual(['a10.txt', 'A2.txt', 'A100.txt', 'a20.txt'].sort(compareFileNames), ['A2.txt', 'a10.txt', 'a20.txt', 'A100.txt'], 'filenames with number and case differences compare numerically');

		//
		// Comparisons with different results than compareFileNamesDefault
		//

		// name-only comparisons
<<<<<<< HEAD
		assert(compareFileNames('a', 'A') !== compareLocale('a', 'A'), 'the same letter sorts in unicode order, not by locale');
		assert(compareFileNames('â', 'Â') !== compareLocale('â', 'Â'), 'the same accented letter sorts in unicode order, not by locale');
		assert.notDeepEqual(['artichoke', 'Artichoke', 'art', 'Art'].sort(compareFileNames), ['artichoke', 'Artichoke', 'art', 'Art'].sort(compareLocale), 'words with the same root and different cases do not sort in locale order');
		assert.notDeepEqual(['email', 'Email', 'émail', 'Émail'].sort(compareFileNames), ['email', 'Email', 'émail', 'Émail'].sort(compareLocale), 'the same base characters with different case or accents do not sort in locale order');
=======
		assert(compareFileNames('a', 'A') !== compareLocale('a', 'A'), 'the same letter does not sort by locale');
		assert(compareFileNames('â', 'Â') !== compareLocale('â', 'Â'), 'the same accented letter does not sort by locale');
		assert.notDeepStrictEqual(['artichoke', 'Artichoke', 'art', 'Art'].sort(compareFileNames), ['artichoke', 'Artichoke', 'art', 'Art'].sort(compareLocale), 'words with the same root and different cases do not sort in locale order');
		assert.notDeepStrictEqual(['email', 'Email', 'émail', 'Émail'].sort(compareFileNames), ['email', 'Email', 'émail', 'Émail'].sort(compareLocale), 'the same base characters with different case or accents do not sort in locale order');
>>>>>>> ebe08a2e

		// numeric comparisons
		assert(compareFileNames('abc02.txt', 'abc002.txt') > 0, 'filenames with equivalent numbers and leading zeros sort in unicode order');
		assert(compareFileNames('abc.txt1', 'abc.txt01') > 0, 'same name plus extensions with equal numbers sort in unicode order');
		assert(compareFileNames('art01', 'Art01') !== 'art01'.localeCompare('Art01', undefined, { numeric: true }),
			'a numerically equivalent word of a different case does not compare numerically based on locale');
		assert(compareFileNames('a.ext1', 'a.Ext1') > 0, 'if names are equal and extensions with numbers are equal except for case, filenames are sorted in full filename unicode order');

	});

	test('compareFileExtensions', () => {

		//
		// Comparisons with the same results as compareFileExtensionsDefault
		//

		// name-only comparisons
		assert(compareFileExtensions(null, null) === 0, 'null should be equal');
		assert(compareFileExtensions(null, 'abc') < 0, 'null should come before real files without extension');
		assert(compareFileExtensions('', '') === 0, 'empty should be equal');
		assert(compareFileExtensions('abc', 'abc') === 0, 'equal names should be equal');
		assert(compareFileExtensions('z', 'A') > 0, 'z comes after A');
		assert(compareFileExtensions('Z', 'a') > 0, 'Z comes after a');

		// name plus extension comparisons
		assert(compareFileExtensions('file.ext', 'file.ext') === 0, 'equal full names should be equal');
		assert(compareFileExtensions('a.ext', 'b.ext') < 0, 'if equal extensions, filenames should be compared');
		assert(compareFileExtensions('file.aaa', 'file.bbb') < 0, 'files with equal names should be compared by extensions');
		assert(compareFileExtensions('bbb.aaa', 'aaa.bbb') < 0, 'files should be compared by extensions even if filenames compare differently');

		// dotfile comparisons
		assert(compareFileExtensions('.abc', '.abc') === 0, 'equal dotfiles should be equal');
		assert(compareFileExtensions('.md', '.Gitattributes') > 0, 'dotfiles sort alphabetically regardless of case');

		// dotfile vs non-dotfile comparisons
		assert(compareFileExtensions(null, '.abc') < 0, 'null should come before dotfiles');
		assert(compareFileExtensions('.env', 'aaa.env') < 0, 'if equal extensions, filenames should be compared, empty filename should come before others');
		assert(compareFileExtensions('.MD', 'a.md') < 0, 'if extensions differ in case, files sort by extension in unicode order');

		// numeric comparisons
		assert(compareFileExtensions('1', '1') === 0, 'numerically equal full names should be equal');
		assert(compareFileExtensions('abc1.txt', 'abc1.txt') === 0, 'equal filenames with numbers should be equal');
		assert(compareFileExtensions('abc1.txt', 'abc2.txt') < 0, 'filenames with numbers should be in numerical order, not alphabetical order');
		assert(compareFileExtensions('abc2.txt', 'abc10.txt') < 0, 'filenames with numbers should be in numerical order even when they are multiple digits long');
		assert(compareFileExtensions('abc02.txt', 'abc010.txt') < 0, 'filenames with numbers that have leading zeros sort numerically');
		assert(compareFileExtensions('abc1.10.txt', 'abc1.2.txt') > 0, 'numbers with dots between them are treated as two separate numbers, not one decimal number');
		assert(compareFileExtensions('abc2.txt2', 'abc1.txt10') < 0, 'extensions with numbers should be in numerical order, not alphabetical order');
		assert(compareFileExtensions('txt.abc1', 'txt.abc1') === 0, 'equal extensions with numbers should be equal');
		assert(compareFileExtensions('txt.abc1', 'txt.abc2') < 0, 'extensions with numbers should be in numerical order, not alphabetical order');
		assert(compareFileExtensions('txt.abc2', 'txt.abc10') < 0, 'extensions with numbers should be in numerical order even when they are multiple digits long');
		assert(compareFileExtensions('a.ext1', 'b.ext1') < 0, 'if equal extensions with numbers, names should be compared');
		assert.deepEqual(['a10.txt', 'A2.txt', 'A100.txt', 'a20.txt'].sort(compareFileExtensions), ['A2.txt', 'a10.txt', 'a20.txt', 'A100.txt'], 'filenames with number and case differences compare numerically');

		//
		// Comparisons with different results from compareFileExtensionsDefault
		//

		// name-only comparisions
		assert(compareFileExtensions('a', 'A') !== compareLocale('a', 'A'), 'the same letter of different case does not sort by locale');
		assert(compareFileExtensions('â', 'Â') !== compareLocale('â', 'Â'), 'the same accented letter of different case does not sort by locale');
		assert.notDeepStrictEqual(['artichoke', 'Artichoke', 'art', 'Art'].sort(compareFileExtensions), ['artichoke', 'Artichoke', 'art', 'Art'].sort(compareLocale), 'words with the same root and different cases do not sort in locale order');
		assert.notDeepStrictEqual(['email', 'Email', 'émail', 'Émail'].sort(compareFileExtensions), ['email', 'Email', 'émail', 'Émail'].sort((a, b) => a.localeCompare(b)), 'the same base characters with different case or accents do not sort in locale order');

		// name plus extension comparisons
		assert(compareFileExtensions('a.MD', 'a.md') < 0, 'case differences in extensions sort in unicode order');
		assert(compareFileExtensions('a.md', 'A.md') > 0, 'case differences in names sort in unicode order');
		assert(compareFileExtensions('a.md', 'b.MD') > 0, 'when extensions are the same except for case, the files sort by extension');
		assert(compareFileExtensions('aggregate.go', 'aggregate_repo.go') < 0, 'when extensions are equal, names sort in dictionary order');

		// dotfile comparisons
		assert(compareFileExtensions('.env', '.aaa.env') < 0, 'a dotfile with an extension is treated as a name plus an extension - equal extensions');
		assert(compareFileExtensions('.env', '.env.aaa') > 0, 'a dotfile with an extension is treated as a name plus an extension - unequal extensions');

		// dotfile vs non-dotfile comparisons
		assert(compareFileExtensions('.env', 'aaa') > 0, 'filenames without extensions come before dotfiles');
		assert(compareFileExtensions('.md', 'A.MD') > 0, 'a file with an uppercase extension sorts before a dotfile of the same lowercase extension');

		// numeric comparisons
		assert(compareFileExtensions('abc.txt01', 'abc.txt1') < 0, 'extensions with equal numbers sort in unicode order');
		assert(compareFileExtensions('art01', 'Art01') !== compareLocaleNumeric('art01', 'Art01'), 'a numerically equivalent word of a different case does not compare by locale');
		assert(compareFileExtensions('abc02.txt', 'abc002.txt') > 0, 'filenames with equivalent numbers and leading zeros sort in unicode order');
		assert(compareFileExtensions('txt.abc01', 'txt.abc1') < 0, 'extensions with equivalent numbers sort in unicode order');
		assert(compareFileExtensions('a.ext1', 'b.Ext1') > 0, 'if names are different and extensions with numbers are equal except for case, filenames are sorted in extension unicode order');
		assert(compareFileExtensions('a.ext1', 'a.Ext1') > 0, 'if names are equal and extensions with numbers are equal except for case, filenames are sorted in extension unicode order');

	});

	test('compareFileNamesDefault', () => {

		//
		// Comparisons with the same results as compareFileNames
		//

		// name-only comparisons
		assert(compareFileNamesDefault(null, null) === 0, 'null should be equal');
		assert(compareFileNamesDefault(null, 'abc') < 0, 'null should be come before real values');
		assert(compareFileNamesDefault('', '') === 0, 'empty should be equal');
		assert(compareFileNamesDefault('abc', 'abc') === 0, 'equal names should be equal');
		assert(compareFileNamesDefault('z', 'A') > 0, 'z comes after A');
		assert(compareFileNamesDefault('Z', 'a') > 0, 'Z comes after a');

		// name plus extension comparisons
		assert(compareFileNamesDefault('file.ext', 'file.ext') === 0, 'equal full names should be equal');
		assert(compareFileNamesDefault('a.ext', 'b.ext') < 0, 'if equal extensions, filenames should be compared');
		assert(compareFileNamesDefault('file.aaa', 'file.bbb') < 0, 'files with equal names should be compared by extensions');
		assert(compareFileNamesDefault('bbb.aaa', 'aaa.bbb') > 0, 'files should be compared by names even if extensions compare differently');
		assert(compareFileNamesDefault('aggregate.go', 'aggregate_repo.go') > 0, 'compares the whole filename in locale order');

		// dotfile comparisons
		assert(compareFileNamesDefault('.abc', '.abc') === 0, 'equal dotfile names should be equal');
		assert(compareFileNamesDefault('.env.', '.gitattributes') < 0, 'filenames starting with dots and with extensions should still sort properly');
		assert(compareFileNamesDefault('.env', '.aaa.env') > 0, 'dotfiles sort alphabetically when they contain multiple dots');
		assert(compareFileNamesDefault('.env', '.env.aaa') < 0, 'dotfiles with the same root sort shortest first');
		assert(compareFileNamesDefault('.aaa_env', '.aaa.env') < 0, 'an underscore in a dotfile name will sort before a dot');

		// dotfile vs non-dotfile comparisons
		assert(compareFileNamesDefault(null, '.abc') < 0, 'null should come before dotfiles');
		assert(compareFileNamesDefault('.env', 'aaa') < 0, 'dotfiles come before filenames without extensions');
		assert(compareFileNamesDefault('.env', 'aaa.env') < 0, 'dotfiles come before filenames with extensions');
		assert(compareFileNamesDefault('.md', 'A.MD') < 0, 'dotfiles sort before uppercase files');
		assert(compareFileNamesDefault('.MD', 'a.md') < 0, 'dotfiles sort before lowercase files');

		// numeric comparisons
		assert(compareFileNamesDefault('1', '1') === 0, 'numerically equal full names should be equal');
		assert(compareFileNamesDefault('abc1.txt', 'abc1.txt') === 0, 'equal filenames with numbers should be equal');
		assert(compareFileNamesDefault('abc1.txt', 'abc2.txt') < 0, 'filenames with numbers should be in numerical order, not alphabetical order');
		assert(compareFileNamesDefault('abc2.txt', 'abc10.txt') < 0, 'filenames with numbers should be in numerical order even when they are multiple digits long');
		assert(compareFileNamesDefault('abc02.txt', 'abc010.txt') < 0, 'filenames with numbers that have leading zeros sort numerically');
		assert(compareFileNamesDefault('abc1.10.txt', 'abc1.2.txt') > 0, 'numbers with dots between them are treated as two separate numbers, not one decimal number');
		assert(compareFileNamesDefault('a.ext1', 'b.Ext1') < 0, 'if names are different and extensions with numbers are equal except for case, filenames are compared by full filename');
		assert.deepEqual(['a10.txt', 'A2.txt', 'A100.txt', 'a20.txt'].sort(compareFileNamesDefault), ['A2.txt', 'a10.txt', 'a20.txt', 'A100.txt'], 'filenames with number and case differences compare numerically');

		//
		// Comparisons with different results than compareFileNames
		//

		// name-only comparisons
		assert(compareFileNamesDefault('a', 'A') === compareLocale('a', 'A'), 'the same letter sorts by locale');
		assert(compareFileNamesDefault('â', 'Â') === compareLocale('â', 'Â'), 'the same accented letter sorts by locale');
		assert.deepStrictEqual(['email', 'Email', 'émail', 'Émail'].sort(compareFileNamesDefault), ['email', 'Email', 'émail', 'Émail'].sort(compareLocale), 'the same base characters with different case or accents sort in locale order');

		// numeric comparisons
		assert(compareFileNamesDefault('abc02.txt', 'abc002.txt') < 0, 'filenames with equivalent numbers and leading zeros sort shortest number first');
		assert(compareFileNamesDefault('abc.txt1', 'abc.txt01') < 0, 'same name plus extensions with equal numbers sort shortest number first');
		assert(compareFileNamesDefault('art01', 'Art01') === compareLocaleNumeric('art01', 'Art01'), 'a numerically equivalent word of a different case compares numerically based on locale');
		assert(compareFileNamesDefault('a.ext1', 'a.Ext1') === compareLocale('ext1', 'Ext1'), 'if names are equal and extensions with numbers are equal except for case, filenames are sorted in extension locale order');
	});

	test('compareFileExtensionsDefault', () => {

		//
		// Comparisons with the same result as compareFileExtensions
		//

		// name-only comparisons
		assert(compareFileExtensionsDefault(null, null) === 0, 'null should be equal');
		assert(compareFileExtensionsDefault(null, 'abc') < 0, 'null should come before real files without extensions');
		assert(compareFileExtensionsDefault('', '') === 0, 'empty should be equal');
		assert(compareFileExtensionsDefault('abc', 'abc') === 0, 'equal names should be equal');
		assert(compareFileExtensionsDefault('z', 'A') > 0, 'z comes after A');
		assert(compareFileExtensionsDefault('Z', 'a') > 0, 'Z comes after a');

		// name plus extension comparisons
		assert(compareFileExtensionsDefault('file.ext', 'file.ext') === 0, 'equal full filenames should be equal');
		assert(compareFileExtensionsDefault('a.ext', 'b.ext') < 0, 'if equal extensions, filenames should be compared');
		assert(compareFileExtensionsDefault('file.aaa', 'file.bbb') < 0, 'files with equal names should be compared by extensions');
		assert(compareFileExtensionsDefault('bbb.aaa', 'aaa.bbb') < 0, 'files should be compared by extension first');

		// dotfile comparisons
		assert(compareFileExtensionsDefault('.abc', '.abc') === 0, 'equal dotfiles should be equal');
		assert(compareFileExtensionsDefault('.md', '.Gitattributes') > 0, 'dotfiles sort alphabetically regardless of case');

		// dotfile vs non-dotfile comparisons
		assert(compareFileExtensionsDefault(null, '.abc') < 0, 'null should come before dotfiles');
		assert(compareFileExtensionsDefault('.env', 'aaa.env') < 0, 'dotfiles come before filenames with extensions');
		assert(compareFileExtensionsDefault('.MD', 'a.md') < 0, 'dotfiles sort before lowercase files');

		// numeric comparisons
		assert(compareFileExtensionsDefault('1', '1') === 0, 'numerically equal full names should be equal');
		assert(compareFileExtensionsDefault('abc1.txt', 'abc1.txt') === 0, 'equal filenames with numbers should be equal');
		assert(compareFileExtensionsDefault('abc1.txt', 'abc2.txt') < 0, 'filenames with numbers should be in numerical order, not alphabetical order');
		assert(compareFileExtensionsDefault('abc2.txt', 'abc10.txt') < 0, 'filenames with numbers should be in numerical order');
		assert(compareFileExtensionsDefault('abc02.txt', 'abc010.txt') < 0, 'filenames with numbers that have leading zeros sort numerically');
		assert(compareFileExtensionsDefault('abc1.10.txt', 'abc1.2.txt') > 0, 'numbers with dots between them are treated as two separate numbers, not one decimal number');
		assert(compareFileExtensionsDefault('abc2.txt2', 'abc1.txt10') < 0, 'extensions with numbers should be in numerical order, not alphabetical order');
		assert(compareFileExtensionsDefault('txt.abc1', 'txt.abc1') === 0, 'equal extensions with numbers should be equal');
		assert(compareFileExtensionsDefault('txt.abc1', 'txt.abc2') < 0, 'extensions with numbers should be in numerical order, not alphabetical order');
		assert(compareFileExtensionsDefault('txt.abc2', 'txt.abc10') < 0, 'extensions with numbers should be in numerical order even when they are multiple digits long');
		assert(compareFileExtensionsDefault('a.ext1', 'b.ext1') < 0, 'if equal extensions with numbers, full filenames should be compared');
		assert.deepEqual(['a10.txt', 'A2.txt', 'A100.txt', 'a20.txt'].sort(compareFileExtensionsDefault), ['A2.txt', 'a10.txt', 'a20.txt', 'A100.txt'], 'filenames with number and case differences compare numerically');

		//
		// Comparisons with different results than compareFileExtensions
		//

		// name-only comparisons
		assert(compareFileExtensionsDefault('a', 'A') === compareLocale('a', 'A'), 'the same letter of different case sorts by locale');
		assert(compareFileExtensionsDefault('â', 'Â') === compareLocale('â', 'Â'), 'the same accented letter of different case sorts by locale');
		assert.deepStrictEqual(['email', 'Email', 'émail', 'Émail'].sort(compareFileExtensionsDefault), ['email', 'Email', 'émail', 'Émail'].sort((a, b) => a.localeCompare(b)), 'the same base characters with different case or accents sort in locale order');

		// name plus extension comparisons
		assert(compareFileExtensionsDefault('a.MD', 'a.md') === compareLocale('MD', 'md'), 'case differences in extensions sort by locale');
		assert(compareFileExtensionsDefault('a.md', 'A.md') === compareLocale('a', 'A'), 'case differences in names sort by locale');
		assert(compareFileExtensionsDefault('a.md', 'b.MD') < 0, 'when extensions are the same except for case, the files sort by name');
		assert(compareFileExtensionsDefault('aggregate.go', 'aggregate_repo.go') > 0, 'names with the same extension sort in full filename locale order');

		// dotfile comparisons
		assert(compareFileExtensionsDefault('.env', '.aaa.env') > 0, 'dotfiles sort alphabetically when they contain multiple dots');
		assert(compareFileExtensionsDefault('.env', '.env.aaa') < 0, 'dotfiles with the same root sort shortest first');

		// dotfile vs non-dotfile comparisons
		assert(compareFileExtensionsDefault('.env', 'aaa') < 0, 'dotfiles come before filenames without extensions');
		assert(compareFileExtensionsDefault('.md', 'A.MD') < 0, 'dotfiles sort before uppercase files');

		// numeric comparisons
		assert(compareFileExtensionsDefault('abc.txt01', 'abc.txt1') > 0, 'extensions with equal numbers should be in shortest-first order');
		assert(compareFileExtensionsDefault('art01', 'Art01') === compareLocaleNumeric('art01', 'Art01'), 'a numerically equivalent word of a different case compares numerically based on locale');
		assert(compareFileExtensionsDefault('abc02.txt', 'abc002.txt') < 0, 'filenames with equivalent numbers and leading zeros sort shortest string first');
		assert(compareFileExtensionsDefault('txt.abc01', 'txt.abc1') > 0, 'extensions with equivalent numbers sort shortest extension first');
		assert(compareFileExtensionsDefault('a.ext1', 'b.Ext1') < 0, 'if extensions with numbers are equal except for case, full filenames should be compared');
		assert(compareFileExtensionsDefault('a.ext1', 'a.Ext1') === compareLocale('a.ext1', 'a.Ext1'), 'if extensions with numbers are equal except for case, full filenames are compared in locale order');

	});

	test('compareFileNamesUpper', () => {

		//
		// Comparisons with the same results as compareFileNamesDefault
		//

		// name-only comparisons
		assert(compareFileNamesUpper(null, null) === 0, 'null should be equal');
		assert(compareFileNamesUpper(null, 'abc') < 0, 'null should be come before real values');
		assert(compareFileNamesUpper('', '') === 0, 'empty should be equal');
		assert(compareFileNamesUpper('abc', 'abc') === 0, 'equal names should be equal');
		assert(compareFileNamesUpper('z', 'A') > 0, 'z comes after A');

		// name plus extension comparisons
		assert(compareFileNamesUpper('file.ext', 'file.ext') === 0, 'equal full names should be equal');
		assert(compareFileNamesUpper('a.ext', 'b.ext') < 0, 'if equal extensions, filenames should be compared');
		assert(compareFileNamesUpper('file.aaa', 'file.bbb') < 0, 'files with equal names should be compared by extensions');
		assert(compareFileNamesUpper('bbb.aaa', 'aaa.bbb') > 0, 'files should be compared by names even if extensions compare differently');
		assert(compareFileNamesUpper('aggregate.go', 'aggregate_repo.go') > 0, 'compares the full filename in locale order');

		// dotfile comparisons
		assert(compareFileNamesUpper('.abc', '.abc') === 0, 'equal dotfile names should be equal');
		assert(compareFileNamesUpper('.env.', '.gitattributes') < 0, 'filenames starting with dots and with extensions should still sort properly');
		assert(compareFileNamesUpper('.env', '.aaa.env') > 0, 'dotfiles sort alphabetically when they contain multiple dots');
		assert(compareFileNamesUpper('.env', '.env.aaa') < 0, 'dotfiles with the same root sort shortest first');
		assert(compareFileNamesUpper('.aaa_env', '.aaa.env') < 0, 'an underscore in a dotfile name will sort before a dot');

		// dotfile vs non-dotfile comparisons
		assert(compareFileNamesUpper(null, '.abc') < 0, 'null should come before dotfiles');
		assert(compareFileNamesUpper('.env', 'aaa') < 0, 'dotfiles come before filenames without extensions');
		assert(compareFileNamesUpper('.env', 'aaa.env') < 0, 'dotfiles come before filenames with extensions');
		assert(compareFileNamesUpper('.md', 'A.MD') < 0, 'dotfiles sort before uppercase files');
		assert(compareFileNamesUpper('.MD', 'a.md') < 0, 'dotfiles sort before lowercase files');

		// numeric comparisons
		assert(compareFileNamesUpper('1', '1') === 0, 'numerically equal full names should be equal');
		assert(compareFileNamesUpper('abc1.txt', 'abc1.txt') === 0, 'equal filenames with numbers should be equal');
		assert(compareFileNamesUpper('abc1.txt', 'abc2.txt') < 0, 'filenames with numbers should be in numerical order, not alphabetical order');
		assert(compareFileNamesUpper('abc2.txt', 'abc10.txt') < 0, 'filenames with numbers should be in numerical order even when they are multiple digits long');
		assert(compareFileNamesUpper('abc02.txt', 'abc010.txt') < 0, 'filenames with numbers that have leading zeros sort numerically');
		assert(compareFileNamesUpper('abc1.10.txt', 'abc1.2.txt') > 0, 'numbers with dots between them are treated as two separate numbers, not one decimal number');
		assert(compareFileNamesUpper('abc02.txt', 'abc002.txt') < 0, 'filenames with equivalent numbers and leading zeros sort shortest number first');
		assert(compareFileNamesUpper('abc.txt1', 'abc.txt01') < 0, 'same name plus extensions with equal numbers sort shortest number first');
		assert(compareFileNamesUpper('a.ext1', 'b.Ext1') < 0, 'different names with the equal extensions except for case are sorted by full filename');
		assert(compareFileNamesUpper('a.ext1', 'a.Ext1') === compareLocale('a.ext1', 'a.Ext1'), 'same names with equal and extensions except for case are sorted in full filename locale order');

		//
		// Comparisons with different results than compareFileNamesDefault
		//

		// name-only comparisons
		assert(compareFileNamesUpper('Z', 'a') < 0, 'Z comes before a');
		assert(compareFileNamesUpper('a', 'A') > 0, 'the same letter sorts uppercase first');
		assert(compareFileNamesUpper('â', 'Â') > 0, 'the same accented letter sorts uppercase first');
		assert.deepEqual(['artichoke', 'Artichoke', 'art', 'Art'].sort(compareFileNamesUpper), ['Art', 'Artichoke', 'art', 'artichoke'], 'names with the same root and different cases sort uppercase first');
		assert.deepEqual(['email', 'Email', 'émail', 'Émail'].sort(compareFileNamesUpper), ['Email', 'Émail', 'email', 'émail'], 'the same base characters with different case or accents sort uppercase first');

		// numeric comparisons
		assert(compareFileNamesUpper('art01', 'Art01') > 0, 'a numerically equivalent name of a different case compares uppercase first');
		assert.deepEqual(['a10.txt', 'A2.txt', 'A100.txt', 'a20.txt'].sort(compareFileNamesUpper), ['A2.txt', 'A100.txt', 'a10.txt', 'a20.txt'], 'filenames with number and case differences group by case then compare by number');

	});

	test('compareFileExtensionsUpper', () => {

		//
		// Comparisons with the same result as compareFileExtensionsDefault
		//

		// name-only comparisons
		assert(compareFileExtensionsUpper(null, null) === 0, 'null should be equal');
		assert(compareFileExtensionsUpper(null, 'abc') < 0, 'null should come before real files without extensions');
		assert(compareFileExtensionsUpper('', '') === 0, 'empty should be equal');
		assert(compareFileExtensionsUpper('abc', 'abc') === 0, 'equal names should be equal');
		assert(compareFileExtensionsUpper('z', 'A') > 0, 'z comes after A');

		// name plus extension comparisons
		assert(compareFileExtensionsUpper('file.ext', 'file.ext') === 0, 'equal full filenames should be equal');
		assert(compareFileExtensionsUpper('a.ext', 'b.ext') < 0, 'if equal extensions, filenames should be compared');
		assert(compareFileExtensionsUpper('file.aaa', 'file.bbb') < 0, 'files with equal names should be compared by extensions');
		assert(compareFileExtensionsUpper('bbb.aaa', 'aaa.bbb') < 0, 'files should be compared by extension first');
		assert(compareFileExtensionsUpper('a.md', 'b.MD') < 0, 'when extensions are the same except for case, the files sort by name');
		assert(compareFileExtensionsUpper('a.MD', 'a.md') === compareLocale('MD', 'md'), 'case differences in extensions sort by locale');
		assert(compareFileExtensionsUpper('aggregate.go', 'aggregate_repo.go') > 0, 'when extensions are equal, compares the full filename');

		// dotfile comparisons
		assert(compareFileExtensionsUpper('.abc', '.abc') === 0, 'equal dotfiles should be equal');
		assert(compareFileExtensionsUpper('.md', '.Gitattributes') > 0, 'dotfiles sort alphabetically regardless of case');
		assert(compareFileExtensionsUpper('.env', '.aaa.env') > 0, 'dotfiles sort alphabetically when they contain multiple dots');
		assert(compareFileExtensionsUpper('.env', '.env.aaa') < 0, 'dotfiles with the same root sort shortest first');

		// dotfile vs non-dotfile comparisons
		assert(compareFileExtensionsUpper(null, '.abc') < 0, 'null should come before dotfiles');
		assert(compareFileExtensionsUpper('.env', 'aaa.env') < 0, 'dotfiles come before filenames with extensions');
		assert(compareFileExtensionsUpper('.MD', 'a.md') < 0, 'dotfiles sort before lowercase files');
		assert(compareFileExtensionsUpper('.env', 'aaa') < 0, 'dotfiles come before filenames without extensions');
		assert(compareFileExtensionsUpper('.md', 'A.MD') < 0, 'dotfiles sort before uppercase files');

		// numeric comparisons
		assert(compareFileExtensionsUpper('1', '1') === 0, 'numerically equal full names should be equal');
		assert(compareFileExtensionsUpper('abc1.txt', 'abc1.txt') === 0, 'equal filenames with numbers should be equal');
		assert(compareFileExtensionsUpper('abc1.txt', 'abc2.txt') < 0, 'filenames with numbers should be in numerical order, not alphabetical order');
		assert(compareFileExtensionsUpper('abc2.txt', 'abc10.txt') < 0, 'filenames with numbers should be in numerical order');
		assert(compareFileExtensionsUpper('abc02.txt', 'abc010.txt') < 0, 'filenames with numbers that have leading zeros sort numerically');
		assert(compareFileExtensionsUpper('abc1.10.txt', 'abc1.2.txt') > 0, 'numbers with dots between them are treated as two separate numbers, not one decimal number');
		assert(compareFileExtensionsUpper('abc2.txt2', 'abc1.txt10') < 0, 'extensions with numbers should be in numerical order, not alphabetical order');
		assert(compareFileExtensionsUpper('txt.abc1', 'txt.abc1') === 0, 'equal extensions with numbers should be equal');
		assert(compareFileExtensionsUpper('txt.abc1', 'txt.abc2') < 0, 'extensions with numbers should be in numerical order, not alphabetical order');
		assert(compareFileExtensionsUpper('txt.abc2', 'txt.abc10') < 0, 'extensions with numbers should be in numerical order even when they are multiple digits long');
		assert(compareFileExtensionsUpper('a.ext1', 'b.ext1') < 0, 'if equal extensions with numbers, full filenames should be compared');
		assert(compareFileExtensionsUpper('abc.txt01', 'abc.txt1') > 0, 'extensions with equal numbers should be in shortest-first order');
		assert(compareFileExtensionsUpper('abc02.txt', 'abc002.txt') < 0, 'filenames with equivalent numbers and leading zeros sort shortest string first');
		assert(compareFileExtensionsUpper('txt.abc01', 'txt.abc1') > 0, 'extensions with equivalent numbers sort shortest extension first');
		assert(compareFileExtensionsUpper('a.ext1', 'b.Ext1') < 0, 'different names and extensions that are equal except for case are sorted in full filename order');
		assert(compareFileExtensionsUpper('a.ext1', 'a.Ext1') === compareLocale('a.ext1', 'b.Ext1'), 'same names and extensions that are equal except for case are sorted in full filename locale order');

		//
		// Comparisons with different results than compareFileExtensionsDefault
		//

		// name-only comparisons
		assert(compareFileExtensionsUpper('Z', 'a') < 0, 'Z comes before a');
		assert(compareFileExtensionsUpper('a', 'A') > 0, 'the same letter sorts uppercase first');
		assert(compareFileExtensionsUpper('â', 'Â') > 0, 'the same accented letter sorts uppercase first');
		assert.deepEqual(['artichoke', 'Artichoke', 'art', 'Art'].sort(compareFileExtensionsUpper), ['Art', 'Artichoke', 'art', 'artichoke'], 'names with the same root and different cases sort uppercase names first');
		assert.deepEqual(['email', 'Email', 'émail', 'Émail'].sort(compareFileExtensionsUpper), ['Email', 'Émail', 'email', 'émail'], 'the same base characters with different case or accents sort uppercase names first');

		// name plus extension comparisons
		assert(compareFileExtensionsUpper('a.md', 'A.md') > 0, 'case differences in names sort uppercase first');
		assert(compareFileExtensionsUpper('art01', 'Art01') > 0, 'a numerically equivalent word of a different case sorts uppercase first');
		assert.deepEqual(['a10.txt', 'A2.txt', 'A100.txt', 'a20.txt'].sort(compareFileExtensionsUpper), ['A2.txt', 'A100.txt', 'a10.txt', 'a20.txt',], 'filenames with number and case differences group by case then sort by number');

	});

	test('compareFileNamesLower', () => {

		//
		// Comparisons with the same results as compareFileNamesDefault
		//

		// name-only comparisons
		assert(compareFileNamesLower(null, null) === 0, 'null should be equal');
		assert(compareFileNamesLower(null, 'abc') < 0, 'null should be come before real values');
		assert(compareFileNamesLower('', '') === 0, 'empty should be equal');
		assert(compareFileNamesLower('abc', 'abc') === 0, 'equal names should be equal');
		assert(compareFileNamesLower('Z', 'a') > 0, 'Z comes after a');

		// name plus extension comparisons
		assert(compareFileNamesLower('file.ext', 'file.ext') === 0, 'equal full names should be equal');
		assert(compareFileNamesLower('a.ext', 'b.ext') < 0, 'if equal extensions, filenames should be compared');
		assert(compareFileNamesLower('file.aaa', 'file.bbb') < 0, 'files with equal names should be compared by extensions');
		assert(compareFileNamesLower('bbb.aaa', 'aaa.bbb') > 0, 'files should be compared by names even if extensions compare differently');
		assert(compareFileNamesLower('aggregate.go', 'aggregate_repo.go') > 0, 'compares full filenames');

		// dotfile comparisons
		assert(compareFileNamesLower('.abc', '.abc') === 0, 'equal dotfile names should be equal');
		assert(compareFileNamesLower('.env.', '.gitattributes') < 0, 'filenames starting with dots and with extensions should still sort properly');
		assert(compareFileNamesLower('.env', '.aaa.env') > 0, 'dotfiles sort alphabetically when they contain multiple dots');
		assert(compareFileNamesLower('.env', '.env.aaa') < 0, 'dotfiles with the same root sort shortest first');
		assert(compareFileNamesLower('.aaa_env', '.aaa.env') < 0, 'an underscore in a dotfile name will sort before a dot');

		// dotfile vs non-dotfile comparisons
		assert(compareFileNamesLower(null, '.abc') < 0, 'null should come before dotfiles');
		assert(compareFileNamesLower('.env', 'aaa') < 0, 'dotfiles come before filenames without extensions');
		assert(compareFileNamesLower('.env', 'aaa.env') < 0, 'dotfiles come before filenames with extensions');
		assert(compareFileNamesLower('.md', 'A.MD') < 0, 'dotfiles sort before uppercase files');
		assert(compareFileNamesLower('.MD', 'a.md') < 0, 'dotfiles sort before lowercase files');

		// numeric comparisons
		assert(compareFileNamesLower('1', '1') === 0, 'numerically equal full names should be equal');
		assert(compareFileNamesLower('abc1.txt', 'abc1.txt') === 0, 'equal filenames with numbers should be equal');
		assert(compareFileNamesLower('abc1.txt', 'abc2.txt') < 0, 'filenames with numbers should be in numerical order, not alphabetical order');
		assert(compareFileNamesLower('abc2.txt', 'abc10.txt') < 0, 'filenames with numbers should be in numerical order even when they are multiple digits long');
		assert(compareFileNamesLower('abc02.txt', 'abc010.txt') < 0, 'filenames with numbers that have leading zeros sort numerically');
		assert(compareFileNamesLower('abc1.10.txt', 'abc1.2.txt') > 0, 'numbers with dots between them are treated as two separate numbers, not one decimal number');
		assert(compareFileNamesLower('abc02.txt', 'abc002.txt') < 0, 'filenames with equivalent numbers and leading zeros sort shortest number first');
		assert(compareFileNamesLower('abc.txt1', 'abc.txt01') < 0, 'same name plus extensions with equal numbers sort shortest number first');
		assert(compareFileNamesLower('a.ext1', 'b.Ext1') < 0, 'different names and extensions that are equal except for case are sorted in full filename order');
		assert(compareFileNamesLower('a.ext1', 'a.Ext1') === compareLocale('a.ext1', 'b.Ext1'), 'same names and extensions that are equal except for case are sorted in full filename locale order');

		//
		// Comparisons with different results than compareFileNamesDefault
		//

		// name-only comparisons
		assert(compareFileNamesLower('z', 'A') < 0, 'z comes before A');
		assert(compareFileNamesLower('a', 'A') < 0, 'the same letter sorts lowercase first');
		assert(compareFileNamesLower('â', 'Â') < 0, 'the same accented letter sorts lowercase first');
		assert.deepEqual(['artichoke', 'Artichoke', 'art', 'Art'].sort(compareFileNamesLower), ['art', 'artichoke', 'Art', 'Artichoke'], 'names with the same root and different cases sort lowercase first');
		assert.deepEqual(['email', 'Email', 'émail', 'Émail'].sort(compareFileNamesLower), ['email', 'émail', 'Email', 'Émail'], 'the same base characters with different case or accents sort lowercase first');

		// numeric comparisons
		assert(compareFileNamesLower('art01', 'Art01') < 0, 'a numerically equivalent name of a different case compares lowercase first');
		assert.deepEqual(['a10.txt', 'A2.txt', 'A100.txt', 'a20.txt'].sort(compareFileNamesLower), ['a10.txt', 'a20.txt', 'A2.txt', 'A100.txt'], 'filenames with number and case differences group by case then compare by number');

	});

	test('compareFileExtensionsLower', () => {

		//
		// Comparisons with the same result as compareFileExtensionsDefault
		//

		// name-only comparisons
		assert(compareFileExtensionsLower(null, null) === 0, 'null should be equal');
		assert(compareFileExtensionsLower(null, 'abc') < 0, 'null should come before real files without extensions');
		assert(compareFileExtensionsLower('', '') === 0, 'empty should be equal');
		assert(compareFileExtensionsLower('abc', 'abc') === 0, 'equal names should be equal');
		assert(compareFileExtensionsLower('Z', 'a') > 0, 'Z comes after a');

		// name plus extension comparisons
		assert(compareFileExtensionsLower('file.ext', 'file.ext') === 0, 'equal full filenames should be equal');
		assert(compareFileExtensionsLower('a.ext', 'b.ext') < 0, 'if equal extensions, filenames should be compared');
		assert(compareFileExtensionsLower('file.aaa', 'file.bbb') < 0, 'files with equal names should be compared by extensions');
		assert(compareFileExtensionsLower('bbb.aaa', 'aaa.bbb') < 0, 'files should be compared by extension first');
		assert(compareFileExtensionsLower('a.md', 'b.MD') < 0, 'when extensions are the same except for case, the files sort by name');
		assert(compareFileExtensionsLower('a.MD', 'a.md') === compareLocale('MD', 'md'), 'case differences in extensions sort by locale');

		// dotfile comparisons
		assert(compareFileExtensionsLower('.abc', '.abc') === 0, 'equal dotfiles should be equal');
		assert(compareFileExtensionsLower('.md', '.Gitattributes') > 0, 'dotfiles sort alphabetically regardless of case');
		assert(compareFileExtensionsLower('.env', '.aaa.env') > 0, 'dotfiles sort alphabetically when they contain multiple dots');
		assert(compareFileExtensionsLower('.env', '.env.aaa') < 0, 'dotfiles with the same root sort shortest first');

		// dotfile vs non-dotfile comparisons
		assert(compareFileExtensionsLower(null, '.abc') < 0, 'null should come before dotfiles');
		assert(compareFileExtensionsLower('.env', 'aaa.env') < 0, 'dotfiles come before filenames with extensions');
		assert(compareFileExtensionsLower('.MD', 'a.md') < 0, 'dotfiles sort before lowercase files');
		assert(compareFileExtensionsLower('.env', 'aaa') < 0, 'dotfiles come before filenames without extensions');
		assert(compareFileExtensionsLower('.md', 'A.MD') < 0, 'dotfiles sort before uppercase files');

		// numeric comparisons
		assert(compareFileExtensionsLower('1', '1') === 0, 'numerically equal full names should be equal');
		assert(compareFileExtensionsLower('abc1.txt', 'abc1.txt') === 0, 'equal filenames with numbers should be equal');
		assert(compareFileExtensionsLower('abc1.txt', 'abc2.txt') < 0, 'filenames with numbers should be in numerical order, not alphabetical order');
		assert(compareFileExtensionsLower('abc2.txt', 'abc10.txt') < 0, 'filenames with numbers should be in numerical order');
		assert(compareFileExtensionsLower('abc02.txt', 'abc010.txt') < 0, 'filenames with numbers that have leading zeros sort numerically');
		assert(compareFileExtensionsLower('abc1.10.txt', 'abc1.2.txt') > 0, 'numbers with dots between them are treated as two separate numbers, not one decimal number');
		assert(compareFileExtensionsLower('abc2.txt2', 'abc1.txt10') < 0, 'extensions with numbers should be in numerical order, not alphabetical order');
		assert(compareFileExtensionsLower('txt.abc1', 'txt.abc1') === 0, 'equal extensions with numbers should be equal');
		assert(compareFileExtensionsLower('txt.abc1', 'txt.abc2') < 0, 'extensions with numbers should be in numerical order, not alphabetical order');
		assert(compareFileExtensionsLower('txt.abc2', 'txt.abc10') < 0, 'extensions with numbers should be in numerical order even when they are multiple digits long');
		assert(compareFileExtensionsLower('a.ext1', 'b.ext1') < 0, 'if equal extensions with numbers, full filenames should be compared');
		assert(compareFileExtensionsLower('abc.txt01', 'abc.txt1') > 0, 'extensions with equal numbers should be in shortest-first order');
		assert(compareFileExtensionsLower('abc02.txt', 'abc002.txt') < 0, 'filenames with equivalent numbers and leading zeros sort shortest string first');
		assert(compareFileExtensionsLower('txt.abc01', 'txt.abc1') > 0, 'extensions with equivalent numbers sort shortest extension first');
		assert(compareFileExtensionsLower('a.ext1', 'b.Ext1') < 0, 'if extensions with numbers are equal except for case, full filenames should be compared');
		assert(compareFileExtensionsLower('a.ext1', 'a.Ext1') === compareLocale('a.ext1', 'a.Ext1'), 'if extensions with numbers are equal except for case, filenames are sorted in locale order');

		//
		// Comparisons with different results than compareFileExtensionsDefault
		//

		// name-only comparisons
		assert(compareFileExtensionsLower('z', 'A') < 0, 'z comes before A');
		assert(compareFileExtensionsLower('a', 'A') < 0, 'the same letter sorts lowercase first');
		assert(compareFileExtensionsLower('â', 'Â') < 0, 'the same accented letter sorts lowercase first');
		assert.deepEqual(['artichoke', 'Artichoke', 'art', 'Art'].sort(compareFileExtensionsLower), ['art', 'artichoke', 'Art', 'Artichoke'], 'names with the same root and different cases sort lowercase names first');
		assert.deepEqual(['email', 'Email', 'émail', 'Émail'].sort(compareFileExtensionsLower), ['email', 'émail', 'Email', 'Émail'], 'the same base characters with different case or accents sort lowercase names first');

		// name plus extension comparisons
		assert(compareFileExtensionsLower('a.md', 'A.md') < 0, 'case differences in names sort lowercase first');
		assert(compareFileExtensionsLower('art01', 'Art01') < 0, 'a numerically equivalent word of a different case sorts lowercase first');
		assert.deepEqual(['a10.txt', 'A2.txt', 'A100.txt', 'a20.txt'].sort(compareFileExtensionsLower), ['a10.txt', 'a20.txt', 'A2.txt', 'A100.txt'], 'filenames with number and case differences group by case then sort by number');
		assert(compareFileExtensionsLower('aggregate.go', 'aggregate_repo.go') > 0, 'when extensions are equal, compares full filenames');

	});

	test('compareFileNamesUnicode', () => {

		//
		// Comparisons with the same results as compareFileNamesDefault
		//

		// name-only comparisons
		assert(compareFileNamesUnicode(null, null) === 0, 'null should be equal');
		assert(compareFileNamesUnicode(null, 'abc') < 0, 'null should be come before real values');
		assert(compareFileNamesUnicode('', '') === 0, 'empty should be equal');
		assert(compareFileNamesUnicode('abc', 'abc') === 0, 'equal names should be equal');
		assert(compareFileNamesUnicode('z', 'A') > 0, 'z comes after A');

		// name plus extension comparisons
		assert(compareFileNamesUnicode('file.ext', 'file.ext') === 0, 'equal full names should be equal');
		assert(compareFileNamesUnicode('a.ext', 'b.ext') < 0, 'if equal extensions, filenames should be compared');
		assert(compareFileNamesUnicode('file.aaa', 'file.bbb') < 0, 'files with equal names should be compared by extensions');
		assert(compareFileNamesUnicode('bbb.aaa', 'aaa.bbb') > 0, 'files should be compared by names even if extensions compare differently');

		// dotfile comparisons
		assert(compareFileNamesUnicode('.abc', '.abc') === 0, 'equal dotfile names should be equal');
		assert(compareFileNamesUnicode('.env.', '.gitattributes') < 0, 'filenames starting with dots and with extensions should still sort properly');
		assert(compareFileNamesUnicode('.env', '.aaa.env') > 0, 'dotfiles sort alphabetically when they contain multiple dots');
		assert(compareFileNamesUnicode('.env', '.env.aaa') < 0, 'dotfiles with the same root sort shortest first');

		// dotfile vs non-dotfile comparisons
		assert(compareFileNamesUnicode(null, '.abc') < 0, 'null should come before dotfiles');
		assert(compareFileNamesUnicode('.env', 'aaa') < 0, 'dotfiles come before filenames without extensions');
		assert(compareFileNamesUnicode('.env', 'aaa.env') < 0, 'dotfiles come before filenames with extensions');
		assert(compareFileNamesUnicode('.md', 'A.MD') < 0, 'dotfiles sort before uppercase files');
		assert(compareFileNamesUnicode('.MD', 'a.md') < 0, 'dotfiles sort before lowercase files');

		// numeric comparisons
		assert(compareFileNamesUnicode('1', '1') === 0, 'numerically equal full names should be equal');
		assert(compareFileNamesUnicode('abc1.txt', 'abc1.txt') === 0, 'equal filenames with numbers should be equal');
		assert(compareFileNamesUnicode('abc1.txt', 'abc2.txt') < 0, 'filenames with numbers should be in numerical order, not alphabetical order');
		assert(compareFileNamesUnicode('a.ext1', 'b.Ext1') < 0, 'if names are different and extensions with numbers are equal except for case, filenames are sorted by unicode full filename');
		assert(compareFileNamesUnicode('a.ext1', 'a.Ext1') > 0, 'if names are equal and extensions with numbers are equal except for case, filenames are sorted by unicode full filename');

		//
		// Comparisons with different results than compareFileNamesDefault
		//

		// name-only comparisons
		assert(compareFileNamesUnicode('Z', 'a') < 0, 'Z comes before a');
		assert(compareFileNamesUnicode('a', 'A') > 0, 'the same letter sorts uppercase first');
		assert(compareFileNamesUnicode('â', 'Â') > 0, 'the same accented letter sorts uppercase first');
		assert.deepEqual(['artichoke', 'Artichoke', 'art', 'Art'].sort(compareFileNamesUnicode), ['Art', 'Artichoke', 'art', 'artichoke'], 'names with the same root and different cases sort uppercase first');
		assert.deepEqual(['email', 'Email', 'émail', 'Émail'].sort(compareFileNamesUnicode), ['Email', 'email', 'Émail', 'émail'], 'the same base characters with different case or accents sort in unicode order');

		// name plus extension comparisons
		assert(compareFileNamesUnicode('aggregate.go', 'aggregate_repo.go') < 0, 'compares the whole name in unicode order, but dot comes before underscore');

		// dotfile comparisons
		assert(compareFileNamesUnicode('.aaa_env', '.aaa.env') > 0, 'an underscore in a dotfile name will sort after a dot');

		// numeric comparisons
		assert(compareFileNamesUnicode('abc2.txt', 'abc10.txt') > 0, 'filenames with numbers should be in unicode order even when they are multiple digits long');
		assert(compareFileNamesUnicode('abc02.txt', 'abc010.txt') > 0, 'filenames with numbers that have leading zeros sort in unicode order');
		assert(compareFileNamesUnicode('abc1.10.txt', 'abc1.2.txt') < 0, 'numbers with dots between them are sorted in unicode order');
		assert(compareFileNamesUnicode('abc02.txt', 'abc002.txt') > 0, 'filenames with equivalent numbers and leading zeros sort in unicode order');
		assert(compareFileNamesUnicode('abc.txt1', 'abc.txt01') > 0, 'same name plus extensions with equal numbers sort in unicode order');
		assert(compareFileNamesUnicode('art01', 'Art01') > 0, 'a numerically equivalent name of a different case compares uppercase first');
		assert.deepEqual(['a10.txt', 'A2.txt', 'A100.txt', 'a20.txt'].sort(compareFileNamesUnicode), ['A100.txt', 'A2.txt', 'a10.txt', 'a20.txt'], 'filenames with number and case differences sort in unicode order');

	});

	test('compareFileExtensionsUnicode', () => {

		//
		// Comparisons with the same result as compareFileExtensionsDefault
		//

		// name-only comparisons
		assert(compareFileExtensionsUnicode(null, null) === 0, 'null should be equal');
		assert(compareFileExtensionsUnicode(null, 'abc') < 0, 'null should come before real files without extensions');
		assert(compareFileExtensionsUnicode('', '') === 0, 'empty should be equal');
		assert(compareFileExtensionsUnicode('abc', 'abc') === 0, 'equal names should be equal');
		assert(compareFileExtensionsUnicode('z', 'A') > 0, 'z comes after A');

		// name plus extension comparisons
		assert(compareFileExtensionsUnicode('file.ext', 'file.ext') === 0, 'equal full filenames should be equal');
		assert(compareFileExtensionsUnicode('a.ext', 'b.ext') < 0, 'if equal extensions, filenames should be compared');
		assert(compareFileExtensionsUnicode('file.aaa', 'file.bbb') < 0, 'files with equal names should be compared by extensions');
		assert(compareFileExtensionsUnicode('bbb.aaa', 'aaa.bbb') < 0, 'files should be compared by extension first');
		assert(compareFileExtensionsUnicode('a.md', 'b.MD') < 0, 'when extensions are the same except for case, the files sort by name');
		assert(compareFileExtensionsUnicode('a.MD', 'a.md') < 0, 'case differences in extensions sort in unicode order');

		// dotfile comparisons
		assert(compareFileExtensionsUnicode('.abc', '.abc') === 0, 'equal dotfiles should be equal');
		assert(compareFileExtensionsUnicode('.md', '.Gitattributes') > 0, 'dotfiles sort alphabetically regardless of case');
		assert(compareFileExtensionsUnicode('.env', '.aaa.env') > 0, 'dotfiles sort alphabetically when they contain multiple dots');
		assert(compareFileExtensionsUnicode('.env', '.env.aaa') < 0, 'dotfiles with the same root sort shortest first');

		// dotfile vs non-dotfile comparisons
		assert(compareFileExtensionsUnicode(null, '.abc') < 0, 'null should come before dotfiles');
		assert(compareFileExtensionsUnicode('.env', 'aaa.env') < 0, 'dotfiles come before filenames with extensions');
		assert(compareFileExtensionsUnicode('.MD', 'a.md') < 0, 'dotfiles sort before lowercase files');
		assert(compareFileExtensionsUnicode('.env', 'aaa') < 0, 'dotfiles come before filenames without extensions');
		assert(compareFileExtensionsUnicode('.md', 'A.MD') < 0, 'dotfiles sort before uppercase files');

		// numeric comparisons
		assert(compareFileExtensionsUnicode('1', '1') === 0, 'numerically equal full names should be equal');
		assert(compareFileExtensionsUnicode('abc1.txt', 'abc1.txt') === 0, 'equal filenames with numbers should be equal');
		assert(compareFileExtensionsUnicode('abc1.txt', 'abc2.txt') < 0, 'filenames with numbers should be in numerical order, not alphabetical order');
		assert(compareFileExtensionsUnicode('txt.abc1', 'txt.abc1') === 0, 'equal extensions with numbers should be equal');
		assert(compareFileExtensionsUnicode('txt.abc1', 'txt.abc2') < 0, 'extensions with numbers should be in numerical order, not alphabetical order');
		assert(compareFileExtensionsUnicode('a.ext1', 'b.ext1') < 0, 'if equal extensions with numbers, full filenames should be compared');

		//
		// Comparisons with different results than compareFileExtensionsDefault
		//

		// name-only comparisons
		assert(compareFileExtensionsUnicode('Z', 'a') < 0, 'Z comes before a');
		assert(compareFileExtensionsUnicode('a', 'A') > 0, 'the same letter sorts uppercase first');
		assert(compareFileExtensionsUnicode('â', 'Â') > 0, 'the same accented letter sorts uppercase first');
		assert.deepEqual(['artichoke', 'Artichoke', 'art', 'Art'].sort(compareFileExtensionsUnicode), ['Art', 'Artichoke', 'art', 'artichoke'], 'names with the same root and different cases sort uppercase names first');
		assert.deepEqual(['email', 'Email', 'émail', 'Émail'].sort(compareFileExtensionsUnicode), ['Email', 'email', 'Émail', 'émail'], 'the same base characters with different case or accents sort in unicode order');

		// name plus extension comparisons
		assert(compareFileExtensionsUnicode('a.MD', 'a.md') < 0, 'case differences in extensions sort by uppercase extension first');
		assert(compareFileExtensionsUnicode('a.md', 'A.md') > 0, 'case differences in names sort uppercase first');
		assert(compareFileExtensionsUnicode('art01', 'Art01') > 0, 'a numerically equivalent name of a different case sorts uppercase first');
		assert.deepEqual(['a10.txt', 'A2.txt', 'A100.txt', 'a20.txt'].sort(compareFileExtensionsUnicode), ['A100.txt', 'A2.txt', 'a10.txt', 'a20.txt'], 'filenames with number and case differences sort in unicode order');
		assert(compareFileExtensionsUnicode('aggregate.go', 'aggregate_repo.go') < 0, 'when extensions are equal, compares full filenames in unicode order');

		// numeric comparisons
		assert(compareFileExtensionsUnicode('abc2.txt', 'abc10.txt') > 0, 'filenames with numbers should be in unicode order');
		assert(compareFileExtensionsUnicode('abc02.txt', 'abc010.txt') > 0, 'filenames with numbers that have leading zeros sort in unicode order');
		assert(compareFileExtensionsUnicode('abc1.10.txt', 'abc1.2.txt') < 0, 'numbers with dots between them sort in unicode order');
		assert(compareFileExtensionsUnicode('abc2.txt2', 'abc1.txt10') > 0, 'extensions with numbers should be in unicode order');
		assert(compareFileExtensionsUnicode('txt.abc2', 'txt.abc10') > 0, 'extensions with numbers should be in unicode order even when they are multiple digits long');
		assert(compareFileExtensionsUnicode('abc.txt01', 'abc.txt1') < 0, 'extensions with equal numbers should be in unicode order');
		assert(compareFileExtensionsUnicode('abc02.txt', 'abc002.txt') > 0, 'filenames with equivalent numbers and leading zeros sort in unicode order');
		assert(compareFileExtensionsUnicode('txt.abc01', 'txt.abc1') < 0, 'extensions with equivalent numbers sort in unicode order');
		assert(compareFileExtensionsUnicode('a.ext1', 'b.Ext1') < 0, 'if extensions with numbers are equal except for case, unicode full filenames should be compared');
		assert(compareFileExtensionsUnicode('a.ext1', 'a.Ext1') > 0, 'if extensions with numbers are equal except for case, unicode full filenames should be compared');

	});

});<|MERGE_RESOLUTION|>--- conflicted
+++ resolved
@@ -62,24 +62,17 @@
 		assert(compareFileNames('abc02.txt', 'abc010.txt') < 0, 'filenames with numbers that have leading zeros sort numerically');
 		assert(compareFileNames('abc1.10.txt', 'abc1.2.txt') > 0, 'numbers with dots between them are treated as two separate numbers, not one decimal number');
 		assert(compareFileNames('a.ext1', 'b.Ext1') < 0, 'if names are different and extensions with numbers are equal except for case, filenames are sorted in name order');
-		assert.deepEqual(['a10.txt', 'A2.txt', 'A100.txt', 'a20.txt'].sort(compareFileNames), ['A2.txt', 'a10.txt', 'a20.txt', 'A100.txt'], 'filenames with number and case differences compare numerically');
+		assert.deepStrictEqual(['a10.txt', 'A2.txt', 'A100.txt', 'a20.txt'].sort(compareFileNames), ['A2.txt', 'a10.txt', 'a20.txt', 'A100.txt'], 'filenames with number and case differences compare numerically');
 
 		//
 		// Comparisons with different results than compareFileNamesDefault
 		//
 
 		// name-only comparisons
-<<<<<<< HEAD
 		assert(compareFileNames('a', 'A') !== compareLocale('a', 'A'), 'the same letter sorts in unicode order, not by locale');
 		assert(compareFileNames('â', 'Â') !== compareLocale('â', 'Â'), 'the same accented letter sorts in unicode order, not by locale');
-		assert.notDeepEqual(['artichoke', 'Artichoke', 'art', 'Art'].sort(compareFileNames), ['artichoke', 'Artichoke', 'art', 'Art'].sort(compareLocale), 'words with the same root and different cases do not sort in locale order');
-		assert.notDeepEqual(['email', 'Email', 'émail', 'Émail'].sort(compareFileNames), ['email', 'Email', 'émail', 'Émail'].sort(compareLocale), 'the same base characters with different case or accents do not sort in locale order');
-=======
-		assert(compareFileNames('a', 'A') !== compareLocale('a', 'A'), 'the same letter does not sort by locale');
-		assert(compareFileNames('â', 'Â') !== compareLocale('â', 'Â'), 'the same accented letter does not sort by locale');
 		assert.notDeepStrictEqual(['artichoke', 'Artichoke', 'art', 'Art'].sort(compareFileNames), ['artichoke', 'Artichoke', 'art', 'Art'].sort(compareLocale), 'words with the same root and different cases do not sort in locale order');
 		assert.notDeepStrictEqual(['email', 'Email', 'émail', 'Émail'].sort(compareFileNames), ['email', 'Email', 'émail', 'Émail'].sort(compareLocale), 'the same base characters with different case or accents do not sort in locale order');
->>>>>>> ebe08a2e
 
 		// numeric comparisons
 		assert(compareFileNames('abc02.txt', 'abc002.txt') > 0, 'filenames with equivalent numbers and leading zeros sort in unicode order');
@@ -131,7 +124,7 @@
 		assert(compareFileExtensions('txt.abc1', 'txt.abc2') < 0, 'extensions with numbers should be in numerical order, not alphabetical order');
 		assert(compareFileExtensions('txt.abc2', 'txt.abc10') < 0, 'extensions with numbers should be in numerical order even when they are multiple digits long');
 		assert(compareFileExtensions('a.ext1', 'b.ext1') < 0, 'if equal extensions with numbers, names should be compared');
-		assert.deepEqual(['a10.txt', 'A2.txt', 'A100.txt', 'a20.txt'].sort(compareFileExtensions), ['A2.txt', 'a10.txt', 'a20.txt', 'A100.txt'], 'filenames with number and case differences compare numerically');
+		assert.deepStrictEqual(['a10.txt', 'A2.txt', 'A100.txt', 'a20.txt'].sort(compareFileExtensions), ['A2.txt', 'a10.txt', 'a20.txt', 'A100.txt'], 'filenames with number and case differences compare numerically');
 
 		//
 		// Comparisons with different results from compareFileExtensionsDefault
@@ -210,7 +203,7 @@
 		assert(compareFileNamesDefault('abc02.txt', 'abc010.txt') < 0, 'filenames with numbers that have leading zeros sort numerically');
 		assert(compareFileNamesDefault('abc1.10.txt', 'abc1.2.txt') > 0, 'numbers with dots between them are treated as two separate numbers, not one decimal number');
 		assert(compareFileNamesDefault('a.ext1', 'b.Ext1') < 0, 'if names are different and extensions with numbers are equal except for case, filenames are compared by full filename');
-		assert.deepEqual(['a10.txt', 'A2.txt', 'A100.txt', 'a20.txt'].sort(compareFileNamesDefault), ['A2.txt', 'a10.txt', 'a20.txt', 'A100.txt'], 'filenames with number and case differences compare numerically');
+		assert.deepStrictEqual(['a10.txt', 'A2.txt', 'A100.txt', 'a20.txt'].sort(compareFileNamesDefault), ['A2.txt', 'a10.txt', 'a20.txt', 'A100.txt'], 'filenames with number and case differences compare numerically');
 
 		//
 		// Comparisons with different results than compareFileNames
@@ -269,7 +262,7 @@
 		assert(compareFileExtensionsDefault('txt.abc1', 'txt.abc2') < 0, 'extensions with numbers should be in numerical order, not alphabetical order');
 		assert(compareFileExtensionsDefault('txt.abc2', 'txt.abc10') < 0, 'extensions with numbers should be in numerical order even when they are multiple digits long');
 		assert(compareFileExtensionsDefault('a.ext1', 'b.ext1') < 0, 'if equal extensions with numbers, full filenames should be compared');
-		assert.deepEqual(['a10.txt', 'A2.txt', 'A100.txt', 'a20.txt'].sort(compareFileExtensionsDefault), ['A2.txt', 'a10.txt', 'a20.txt', 'A100.txt'], 'filenames with number and case differences compare numerically');
+		assert.deepStrictEqual(['a10.txt', 'A2.txt', 'A100.txt', 'a20.txt'].sort(compareFileExtensionsDefault), ['A2.txt', 'a10.txt', 'a20.txt', 'A100.txt'], 'filenames with number and case differences compare numerically');
 
 		//
 		// Comparisons with different results than compareFileExtensions
@@ -358,12 +351,12 @@
 		assert(compareFileNamesUpper('Z', 'a') < 0, 'Z comes before a');
 		assert(compareFileNamesUpper('a', 'A') > 0, 'the same letter sorts uppercase first');
 		assert(compareFileNamesUpper('â', 'Â') > 0, 'the same accented letter sorts uppercase first');
-		assert.deepEqual(['artichoke', 'Artichoke', 'art', 'Art'].sort(compareFileNamesUpper), ['Art', 'Artichoke', 'art', 'artichoke'], 'names with the same root and different cases sort uppercase first');
-		assert.deepEqual(['email', 'Email', 'émail', 'Émail'].sort(compareFileNamesUpper), ['Email', 'Émail', 'email', 'émail'], 'the same base characters with different case or accents sort uppercase first');
+		assert.deepStrictEqual(['artichoke', 'Artichoke', 'art', 'Art'].sort(compareFileNamesUpper), ['Art', 'Artichoke', 'art', 'artichoke'], 'names with the same root and different cases sort uppercase first');
+		assert.deepStrictEqual(['email', 'Email', 'émail', 'Émail'].sort(compareFileNamesUpper), ['Email', 'Émail', 'email', 'émail'], 'the same base characters with different case or accents sort uppercase first');
 
 		// numeric comparisons
 		assert(compareFileNamesUpper('art01', 'Art01') > 0, 'a numerically equivalent name of a different case compares uppercase first');
-		assert.deepEqual(['a10.txt', 'A2.txt', 'A100.txt', 'a20.txt'].sort(compareFileNamesUpper), ['A2.txt', 'A100.txt', 'a10.txt', 'a20.txt'], 'filenames with number and case differences group by case then compare by number');
+		assert.deepStrictEqual(['a10.txt', 'A2.txt', 'A100.txt', 'a20.txt'].sort(compareFileNamesUpper), ['A2.txt', 'A100.txt', 'a10.txt', 'a20.txt'], 'filenames with number and case differences group by case then compare by number');
 
 	});
 
@@ -428,13 +421,13 @@
 		assert(compareFileExtensionsUpper('Z', 'a') < 0, 'Z comes before a');
 		assert(compareFileExtensionsUpper('a', 'A') > 0, 'the same letter sorts uppercase first');
 		assert(compareFileExtensionsUpper('â', 'Â') > 0, 'the same accented letter sorts uppercase first');
-		assert.deepEqual(['artichoke', 'Artichoke', 'art', 'Art'].sort(compareFileExtensionsUpper), ['Art', 'Artichoke', 'art', 'artichoke'], 'names with the same root and different cases sort uppercase names first');
-		assert.deepEqual(['email', 'Email', 'émail', 'Émail'].sort(compareFileExtensionsUpper), ['Email', 'Émail', 'email', 'émail'], 'the same base characters with different case or accents sort uppercase names first');
+		assert.deepStrictEqual(['artichoke', 'Artichoke', 'art', 'Art'].sort(compareFileExtensionsUpper), ['Art', 'Artichoke', 'art', 'artichoke'], 'names with the same root and different cases sort uppercase names first');
+		assert.deepStrictEqual(['email', 'Email', 'émail', 'Émail'].sort(compareFileExtensionsUpper), ['Email', 'Émail', 'email', 'émail'], 'the same base characters with different case or accents sort uppercase names first');
 
 		// name plus extension comparisons
 		assert(compareFileExtensionsUpper('a.md', 'A.md') > 0, 'case differences in names sort uppercase first');
 		assert(compareFileExtensionsUpper('art01', 'Art01') > 0, 'a numerically equivalent word of a different case sorts uppercase first');
-		assert.deepEqual(['a10.txt', 'A2.txt', 'A100.txt', 'a20.txt'].sort(compareFileExtensionsUpper), ['A2.txt', 'A100.txt', 'a10.txt', 'a20.txt',], 'filenames with number and case differences group by case then sort by number');
+		assert.deepStrictEqual(['a10.txt', 'A2.txt', 'A100.txt', 'a20.txt'].sort(compareFileExtensionsUpper), ['A2.txt', 'A100.txt', 'a10.txt', 'a20.txt',], 'filenames with number and case differences group by case then sort by number');
 
 	});
 
@@ -492,12 +485,12 @@
 		assert(compareFileNamesLower('z', 'A') < 0, 'z comes before A');
 		assert(compareFileNamesLower('a', 'A') < 0, 'the same letter sorts lowercase first');
 		assert(compareFileNamesLower('â', 'Â') < 0, 'the same accented letter sorts lowercase first');
-		assert.deepEqual(['artichoke', 'Artichoke', 'art', 'Art'].sort(compareFileNamesLower), ['art', 'artichoke', 'Art', 'Artichoke'], 'names with the same root and different cases sort lowercase first');
-		assert.deepEqual(['email', 'Email', 'émail', 'Émail'].sort(compareFileNamesLower), ['email', 'émail', 'Email', 'Émail'], 'the same base characters with different case or accents sort lowercase first');
+		assert.deepStrictEqual(['artichoke', 'Artichoke', 'art', 'Art'].sort(compareFileNamesLower), ['art', 'artichoke', 'Art', 'Artichoke'], 'names with the same root and different cases sort lowercase first');
+		assert.deepStrictEqual(['email', 'Email', 'émail', 'Émail'].sort(compareFileNamesLower), ['email', 'émail', 'Email', 'Émail'], 'the same base characters with different case or accents sort lowercase first');
 
 		// numeric comparisons
 		assert(compareFileNamesLower('art01', 'Art01') < 0, 'a numerically equivalent name of a different case compares lowercase first');
-		assert.deepEqual(['a10.txt', 'A2.txt', 'A100.txt', 'a20.txt'].sort(compareFileNamesLower), ['a10.txt', 'a20.txt', 'A2.txt', 'A100.txt'], 'filenames with number and case differences group by case then compare by number');
+		assert.deepStrictEqual(['a10.txt', 'A2.txt', 'A100.txt', 'a20.txt'].sort(compareFileNamesLower), ['a10.txt', 'a20.txt', 'A2.txt', 'A100.txt'], 'filenames with number and case differences group by case then compare by number');
 
 	});
 
@@ -561,13 +554,13 @@
 		assert(compareFileExtensionsLower('z', 'A') < 0, 'z comes before A');
 		assert(compareFileExtensionsLower('a', 'A') < 0, 'the same letter sorts lowercase first');
 		assert(compareFileExtensionsLower('â', 'Â') < 0, 'the same accented letter sorts lowercase first');
-		assert.deepEqual(['artichoke', 'Artichoke', 'art', 'Art'].sort(compareFileExtensionsLower), ['art', 'artichoke', 'Art', 'Artichoke'], 'names with the same root and different cases sort lowercase names first');
-		assert.deepEqual(['email', 'Email', 'émail', 'Émail'].sort(compareFileExtensionsLower), ['email', 'émail', 'Email', 'Émail'], 'the same base characters with different case or accents sort lowercase names first');
+		assert.deepStrictEqual(['artichoke', 'Artichoke', 'art', 'Art'].sort(compareFileExtensionsLower), ['art', 'artichoke', 'Art', 'Artichoke'], 'names with the same root and different cases sort lowercase names first');
+		assert.deepStrictEqual(['email', 'Email', 'émail', 'Émail'].sort(compareFileExtensionsLower), ['email', 'émail', 'Email', 'Émail'], 'the same base characters with different case or accents sort lowercase names first');
 
 		// name plus extension comparisons
 		assert(compareFileExtensionsLower('a.md', 'A.md') < 0, 'case differences in names sort lowercase first');
 		assert(compareFileExtensionsLower('art01', 'Art01') < 0, 'a numerically equivalent word of a different case sorts lowercase first');
-		assert.deepEqual(['a10.txt', 'A2.txt', 'A100.txt', 'a20.txt'].sort(compareFileExtensionsLower), ['a10.txt', 'a20.txt', 'A2.txt', 'A100.txt'], 'filenames with number and case differences group by case then sort by number');
+		assert.deepStrictEqual(['a10.txt', 'A2.txt', 'A100.txt', 'a20.txt'].sort(compareFileExtensionsLower), ['a10.txt', 'a20.txt', 'A2.txt', 'A100.txt'], 'filenames with number and case differences group by case then sort by number');
 		assert(compareFileExtensionsLower('aggregate.go', 'aggregate_repo.go') > 0, 'when extensions are equal, compares full filenames');
 
 	});
@@ -619,8 +612,8 @@
 		assert(compareFileNamesUnicode('Z', 'a') < 0, 'Z comes before a');
 		assert(compareFileNamesUnicode('a', 'A') > 0, 'the same letter sorts uppercase first');
 		assert(compareFileNamesUnicode('â', 'Â') > 0, 'the same accented letter sorts uppercase first');
-		assert.deepEqual(['artichoke', 'Artichoke', 'art', 'Art'].sort(compareFileNamesUnicode), ['Art', 'Artichoke', 'art', 'artichoke'], 'names with the same root and different cases sort uppercase first');
-		assert.deepEqual(['email', 'Email', 'émail', 'Émail'].sort(compareFileNamesUnicode), ['Email', 'email', 'Émail', 'émail'], 'the same base characters with different case or accents sort in unicode order');
+		assert.deepStrictEqual(['artichoke', 'Artichoke', 'art', 'Art'].sort(compareFileNamesUnicode), ['Art', 'Artichoke', 'art', 'artichoke'], 'names with the same root and different cases sort uppercase first');
+		assert.deepStrictEqual(['email', 'Email', 'émail', 'Émail'].sort(compareFileNamesUnicode), ['Email', 'email', 'Émail', 'émail'], 'the same base characters with different case or accents sort in unicode order');
 
 		// name plus extension comparisons
 		assert(compareFileNamesUnicode('aggregate.go', 'aggregate_repo.go') < 0, 'compares the whole name in unicode order, but dot comes before underscore');
@@ -635,7 +628,7 @@
 		assert(compareFileNamesUnicode('abc02.txt', 'abc002.txt') > 0, 'filenames with equivalent numbers and leading zeros sort in unicode order');
 		assert(compareFileNamesUnicode('abc.txt1', 'abc.txt01') > 0, 'same name plus extensions with equal numbers sort in unicode order');
 		assert(compareFileNamesUnicode('art01', 'Art01') > 0, 'a numerically equivalent name of a different case compares uppercase first');
-		assert.deepEqual(['a10.txt', 'A2.txt', 'A100.txt', 'a20.txt'].sort(compareFileNamesUnicode), ['A100.txt', 'A2.txt', 'a10.txt', 'a20.txt'], 'filenames with number and case differences sort in unicode order');
+		assert.deepStrictEqual(['a10.txt', 'A2.txt', 'A100.txt', 'a20.txt'].sort(compareFileNamesUnicode), ['A100.txt', 'A2.txt', 'a10.txt', 'a20.txt'], 'filenames with number and case differences sort in unicode order');
 
 	});
 
@@ -689,14 +682,14 @@
 		assert(compareFileExtensionsUnicode('Z', 'a') < 0, 'Z comes before a');
 		assert(compareFileExtensionsUnicode('a', 'A') > 0, 'the same letter sorts uppercase first');
 		assert(compareFileExtensionsUnicode('â', 'Â') > 0, 'the same accented letter sorts uppercase first');
-		assert.deepEqual(['artichoke', 'Artichoke', 'art', 'Art'].sort(compareFileExtensionsUnicode), ['Art', 'Artichoke', 'art', 'artichoke'], 'names with the same root and different cases sort uppercase names first');
-		assert.deepEqual(['email', 'Email', 'émail', 'Émail'].sort(compareFileExtensionsUnicode), ['Email', 'email', 'Émail', 'émail'], 'the same base characters with different case or accents sort in unicode order');
+		assert.deepStrictEqual(['artichoke', 'Artichoke', 'art', 'Art'].sort(compareFileExtensionsUnicode), ['Art', 'Artichoke', 'art', 'artichoke'], 'names with the same root and different cases sort uppercase names first');
+		assert.deepStrictEqual(['email', 'Email', 'émail', 'Émail'].sort(compareFileExtensionsUnicode), ['Email', 'email', 'Émail', 'émail'], 'the same base characters with different case or accents sort in unicode order');
 
 		// name plus extension comparisons
 		assert(compareFileExtensionsUnicode('a.MD', 'a.md') < 0, 'case differences in extensions sort by uppercase extension first');
 		assert(compareFileExtensionsUnicode('a.md', 'A.md') > 0, 'case differences in names sort uppercase first');
 		assert(compareFileExtensionsUnicode('art01', 'Art01') > 0, 'a numerically equivalent name of a different case sorts uppercase first');
-		assert.deepEqual(['a10.txt', 'A2.txt', 'A100.txt', 'a20.txt'].sort(compareFileExtensionsUnicode), ['A100.txt', 'A2.txt', 'a10.txt', 'a20.txt'], 'filenames with number and case differences sort in unicode order');
+		assert.deepStrictEqual(['a10.txt', 'A2.txt', 'A100.txt', 'a20.txt'].sort(compareFileExtensionsUnicode), ['A100.txt', 'A2.txt', 'a10.txt', 'a20.txt'], 'filenames with number and case differences sort in unicode order');
 		assert(compareFileExtensionsUnicode('aggregate.go', 'aggregate_repo.go') < 0, 'when extensions are equal, compares full filenames in unicode order');
 
 		// numeric comparisons
