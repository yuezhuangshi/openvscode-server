--- conflicted
+++ resolved
@@ -804,11 +804,7 @@
 				return !!server && server.authority === this.extensionManagementServerService.remoteExtensionManagementServer!.authority;
 			});
 			if (!installedInRemoteServer) {
-<<<<<<< HEAD
-				this.enabled = !this.runningExtensions.some(e => areSameExtensions({ id: e.identifier.value }, { id: this.extension.id }));
-=======
-				this.enabled = !this.runningExtensions.some(e => areSameExtensions({ id: e.id }, this.extension.identifier));
->>>>>>> f92e5d46
+				this.enabled = !this.runningExtensions.some(e => areSameExtensions({ id: e.identifier.value }, this.extension.identifier));
 			}
 		}
 	}
@@ -910,11 +906,7 @@
 			return;
 		}
 		this.enabled = false;
-<<<<<<< HEAD
-		if (this.extension && this.runningExtensions.some(e => areSameExtensions({ id: e.identifier.value }, { id: this.extension.id }) && this.workspaceContextService.getWorkbenchState() !== WorkbenchState.EMPTY)) {
-=======
-		if (this.extension && this.runningExtensions.some(e => areSameExtensions({ id: e.id }, this.extension.identifier) && this.workspaceContextService.getWorkbenchState() !== WorkbenchState.EMPTY)) {
->>>>>>> f92e5d46
+		if (this.extension && this.runningExtensions.some(e => areSameExtensions({ id: e.identifier.value }, this.extension.identifier) && this.workspaceContextService.getWorkbenchState() !== WorkbenchState.EMPTY)) {
 			this.enabled = this.extension.state === ExtensionState.Installed && (this.extension.enablementState === EnablementState.Enabled || this.extension.enablementState === EnablementState.WorkspaceEnabled) && !!this.extension.local && this.extensionEnablementService.canChangeEnablement(this.extension.local);
 		}
 	}
@@ -950,11 +942,7 @@
 			return;
 		}
 		this.enabled = false;
-<<<<<<< HEAD
-		if (this.extension && this.runningExtensions.some(e => areSameExtensions({ id: e.identifier.value }, { id: this.extension.id }))) {
-=======
-		if (this.extension && this.runningExtensions.some(e => areSameExtensions({ id: e.id }, this.extension.identifier))) {
->>>>>>> f92e5d46
+		if (this.extension && this.runningExtensions.some(e => areSameExtensions({ id: e.identifier.value }, this.extension.identifier))) {
 			this.enabled = this.extension.state === ExtensionState.Installed && (this.extension.enablementState === EnablementState.Enabled || this.extension.enablementState === EnablementState.WorkspaceEnabled) && !!this.extension.local && this.extensionEnablementService.canChangeEnablement(this.extension.local);
 		}
 	}
@@ -1260,11 +1248,7 @@
 		const isUninstalled = this.extension.state === ExtensionState.Uninstalled;
 		const isDisabled = this.extension.local ? !this.extensionEnablementService.isEnabled(this.extension.local) : false;
 		const isEnabled = this.extension.local ? this.extensionEnablementService.isEnabled(this.extension.local) : false;
-<<<<<<< HEAD
-		const runningExtension = runningExtensions.filter(e => areSameExtensions({ id: e.identifier.value }, this.extension))[0];
-=======
-		const runningExtension = runningExtensions.filter(e => areSameExtensions(e, this.extension.identifier))[0];
->>>>>>> f92e5d46
+		const runningExtension = runningExtensions.filter(e => areSameExtensions({ id: e.identifier.value }, this.extension.identifier))[0];
 
 		if (installed && installed.local) {
 			if (runningExtension) {
@@ -2408,11 +2392,7 @@
 		}
 		this.class = `${DisabledStatusLabelAction.Class} hide`;
 		this.tooltip = '';
-<<<<<<< HEAD
-		if (this.extension && this.extension.local && !this.extension.isMalicious && !this.runningExtensions.some(e => CanonicalExtensionIdentifier.equals(e.identifier, this.extension.id))) {
-=======
-		if (this.extension && this.extension.local && !this.extension.isMalicious && !this.runningExtensions.some(e => areSameExtensions(e, this.extension.identifier))) {
->>>>>>> f92e5d46
+		if (this.extension && this.extension.local && !this.extension.isMalicious && !this.runningExtensions.some(e => CanonicalExtensionIdentifier.equals(e.identifier, this.extension.identifier.id))) {
 			if (this.extensionManagementServerService.remoteExtensionManagementServer && !isUIExtension(this.extension.local.manifest, this.configurationService) && this.extension.locals) {
 				const installedInRemoteServer = this.extension.locals.some(local => {
 					const server = this.extensionManagementServerService.getExtensionManagementServer(local.location);
