--- conflicted
+++ resolved
@@ -17,7 +17,10 @@
 		clipboard.writeText(text);
 	}
 
-<<<<<<< HEAD
+	public readText(): string {
+		return clipboard.readText();
+	}
+
 	public readFindText(): string {
 		if (platform.isMacintosh) {
 			return clipboard.readFindText();
@@ -29,9 +32,5 @@
 		if (platform.isMacintosh) {
 			clipboard.writeFindText(text);
 		}
-=======
-	public readText(): string {
-		return clipboard.readText();
->>>>>>> f06a42a8
 	}
 }